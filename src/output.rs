--- conflicted
+++ resolved
@@ -9,10 +9,6 @@
 use osm_io::osm::pbf::file_info::FileInfo;
 use crate::handler::{Handler, HandlerResult};
 use crate::conf::Config;
-<<<<<<< HEAD
-use crate::osm_model::{MutableNode, MutableWay};
-=======
->>>>>>> c9f5cdc4
 
 pub struct OutputHandler {
     pub writer: pbf::writer::Writer,
@@ -46,8 +42,8 @@
         false
     }
 
-    fn process_way(&mut self, way: &mut MutableWay) -> bool {
-        self.writer.write_element(Element::Way { way: <MutableWay<'_> as Clone>::clone(&way).build() }).expect("Failed to write way");
+    fn process_way(&mut self, way: &mut Way) -> bool {
+        self.writer.write_element(Element::Way { way: way.clone() }).expect("Failed to write way");
         false
     }
 
