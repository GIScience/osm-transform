use std::string::String;
use std::collections::{BTreeMap};
use std::error::Error;
use std::fs::File;
use std::path::Path;
use std::str::FromStr;

use csv::{ReaderBuilder, WriterBuilder};
use geo::{Contains, Coord, Intersects, LineString, MultiPolygon, Polygon};
use geo::BooleanOps;
use btreemultimap::BTreeMultiMap;
use osm_io::osm::model::node::Node;
use osm_io::osm::model::tag::Tag;
use serde::Deserialize;
use wkt::{Geometry, ToWkt};
use wkt::Wkt;

use crate::handler::{Handler, into_next};
use crate::conf::Config;

const GRID_SIZE: usize = 64800;
const AREA_ID_MULTIPLE: u16 = u16::MAX;

pub struct AreaHandler {
    pub next: Option<Box<dyn Handler>>,
    pub mapping: Mapping,
    grid: Vec<MultiPolygon<f64>>,
}

pub struct Mapping {
    pub index: [u16; GRID_SIZE],
    pub area: BTreeMultiMap<u16, AreaIntersect>,
    pub id: BTreeMap<u16, String>,
    pub name: BTreeMap<u16, String>,
}

impl Default for Mapping {
    fn default() -> Self {
        Self {
            index: [0; GRID_SIZE],
            area: BTreeMultiMap::new(),
            id: BTreeMap::new(),
            name: BTreeMap::new(),
        }
    }
}

struct AreaIntersect {
    id: u16,
    geo: MultiPolygon<f64>,
}

impl Default for AreaHandler {
    fn default() -> Self {
        Self {
            next: None,
            mapping: Mapping::default(),
            grid: {
                let mut grid: Vec<MultiPolygon<f64>> = Vec::new();
                for grid_lat in 0..180 {
                    for grid_lon in 0..360 {
                        let box_lon: f64 = grid_lon as f64 - 180.0;
                        let box_lat: f64 = grid_lat as f64 - 90.0;
                        let polygon = Polygon::new(
                            LineString::from(vec![(box_lon, box_lat), (box_lon + 1f64, box_lat), (box_lon + 1f64, box_lat + 1f64), (box_lon, box_lat + 1f64), (box_lon, box_lat)]),
                            vec![],
                        );
                        grid.push(polygon.into());
                    }
                }
                grid
            },
        }
    }
}

impl AreaHandler {
    pub fn new(next: impl Handler + 'static) -> Self {
        Self {
            next: into_next(next),
            ..Self::default()
        }
    }

    pub fn load(&mut self, config: &Config) -> Result<(), Box<dyn Error>> {
        #[derive(Debug, Deserialize)]
        struct Record {
            id: String,
            name: String,
            geo: String,
        }


        let path = Path::new(config.country_path.as_str());
        let file_basename = path.file_stem().to_owned().unwrap_or_default().to_str().unwrap_or_default();
        if !AreaHandler::load_area_records(file_basename) {
            let file = File::open(path)?;
            let mut rdr = ReaderBuilder::new().delimiter(b';').from_reader(file);
            let mut index: u16 = 1;
            for result in rdr.deserialize() {
                let record: Record = result?;
                let geo: Wkt<f64> = Wkt::from_str(record.geo.as_str())?;
                let ls = match geo.item {
                    Geometry::MultiPolygon(mp) => {
                        let converted: MultiPolygon = mp.into();
                        self.add_area(index, &record.id, &record.name, converted);
                    }
                    Geometry::Polygon(p) => {
                        let converted: MultiPolygon = p.into();
                        self.add_area(index, &record.id, &record.name, converted);
                    }
                    _ => {
                        println!("Area CSV file contains row with unsupported geometry! ID: {}, Name: {}", record.id, record.name);
                    }
                };
                index = index + 1;
            }
            AreaHandler::save_area_records(file_basename, &self.mapping);
        }
        Ok(())
    }

    fn add_area(&mut self, index: u16, id: &String, name: &String, area_geometry: MultiPolygon) {
        self.mapping.id.insert(index, id.to_string());
        self.mapping.name.insert(index, name.to_string());
        let mut intersecting_grid_tiles = 0;
        for i in 0..GRID_SIZE {
            let grid_polygon = &self.grid[i];
            if grid_polygon.intersects(&area_geometry) {
                intersecting_grid_tiles += 1;
                if area_geometry.contains(grid_polygon) {
                    self.mapping.index[i] = index;
                } else {
                    self.mapping.index[i] = AREA_ID_MULTIPLE;
                    self.mapping.area.insert(i as u16, AreaIntersect{id: index, geo: grid_polygon.intersection(&area_geometry)});
                }
            }
        }
    }

    fn load_area_records(name: &str) -> bool {
        false
    }

    fn save_area_records(name: &str, mapping: &Mapping) {
        let mut wtr = WriterBuilder::new().delimiter(b';').from_path(name.to_string() + "_id.csv").expect("failed to open writer");
        for (key, value) in mapping.id.iter() {
            wtr.write_record(&[key.to_string(), value.to_string()]).expect("failed to write");
        }
        wtr.flush().expect("failed to flush");
        let mut wtr = WriterBuilder::new().delimiter(b';').from_path(name.to_string() + "_name.csv").expect("failed to open writer");
        for (key, value) in mapping.name.iter() {
            wtr.write_record(&[key.to_string(), value.to_string()]).expect("failed to write");
        }
        wtr.flush().expect("failed to flush");
        let mut wtr = WriterBuilder::new().delimiter(b';').from_path(name.to_string() + "_index.csv").expect("failed to open writer");
        for id in 0..GRID_SIZE {
            if mapping.index[id] > 0 {
                wtr.write_record(&[id.to_string(), mapping.index[id].to_string()]).expect("failed to write");
            }
        }
        wtr.flush().expect("failed to flush");
        let mut wtr = WriterBuilder::new().delimiter(b';').from_path(name.to_string() + "_area.csv").expect("failed to open writer");
        for (key, values) in mapping.area.iter() {
            wtr.write_record(&[key.to_string(), values.id.to_string(), values.geo.wkt_string()]).expect("failed to write");
        }
        wtr.flush().expect("failed to flush");
    }
}

impl Handler for AreaHandler {
    fn process_node(&mut self, node: &mut Node) -> bool {
        let mut result: Vec<String> = Vec::new();
        if node.coordinate().lat() >= 90.0 || node.coordinate().lat() <= -90.0 {
            return true;
        }
        let grid_index = (node.coordinate().lat() as i32 + 90) * 360 + (node.coordinate().lon() as i32 + 180);
        let coord = Coord {x: node.coordinate().lon(), y: node.coordinate().lat()};
        match self.mapping.index[grid_index as usize] {
            0 => { // no area
            }
            AREA_ID_MULTIPLE => { // multiple areas
                for area in self.mapping.area.get_vec(&(grid_index as u16)).unwrap() {
                    if area.geo.contains(&coord) {
                        result.push(self.mapping.id[&area.id].to_string())
                    }
                }
            }
            x => { // single area
                // debug!("index: {x}");
                result.push(self.mapping.id[&x].to_string())
            }
        }
        node.tags_mut().push(Tag::new("country".to_string(), result.join(",")));
        true
    }

    fn get_next(&mut self) -> &mut Option<Box<dyn Handler>> {
        return &mut self.next;
    }
}

#[cfg(test)]
mod tests {
    use crate::area::AreaHandler;
    use crate::handler::{BboxCollector, CountType, HandlerResult, ElementCounter, FinalHandler, PbfTypeSwitch};
    use crate::io::{process_file, process_with_handler};
    use super::*;

    #[test]
    fn test_area_handler() {
<<<<<<< HEAD
        let config = Config::default();
        let mut final_counter = ElementCounter::new(PbfTypeSwitch {node:true, way:false, relation:false}, CountType::ACCEPTED, FinalHandler::new());
=======
        let config = Config {
            param: 0,
            country_path: "test/mapping_test.csv".to_string(),
            input_path:  "test/baarle_small.pbf".to_string(),
            output_path:  "output.pbf".to_string(),
        };
        let mut final_counter = NodesCounter::new(CountType::ACCEPTED, FinalHandler::new());
>>>>>>> c9f5cdc4
        let mut bbox_collector = BboxCollector::new(final_counter);
        let mut area_handler = AreaHandler::new(bbox_collector);
        area_handler.load(&config).expect("Area handler failed to load CSV file");
        let mut initial_handler = ElementCounter::new(PbfTypeSwitch {node:true, way:false, relation:false}, CountType::ALL, area_handler);
        // let mut filter = Filter::new(area_handler);

        let _ = process_with_handler(&config, &mut initial_handler).expect("process_with_handler failed");
        // println!("Loaded: {}", area_handler.mapping.id.len());

        let mut result = HandlerResult::default();
        initial_handler.get_results_chained(&mut result);
        println!("result: {:?}", result )
    }

    #[test]
    fn test_process() {
        process_file().expect("ARGH")
    }
}<|MERGE_RESOLUTION|>--- conflicted
+++ resolved
@@ -209,18 +209,13 @@
 
     #[test]
     fn test_area_handler() {
-<<<<<<< HEAD
-        let config = Config::default();
-        let mut final_counter = ElementCounter::new(PbfTypeSwitch {node:true, way:false, relation:false}, CountType::ACCEPTED, FinalHandler::new());
-=======
         let config = Config {
             param: 0,
             country_path: "test/mapping_test.csv".to_string(),
             input_path:  "test/baarle_small.pbf".to_string(),
             output_path:  "output.pbf".to_string(),
         };
-        let mut final_counter = NodesCounter::new(CountType::ACCEPTED, FinalHandler::new());
->>>>>>> c9f5cdc4
+        let mut final_counter = ElementCounter::new(PbfTypeSwitch {node:true, way:false, relation:false}, CountType::ACCEPTED, FinalHandler::new());
         let mut bbox_collector = BboxCollector::new(final_counter);
         let mut area_handler = AreaHandler::new(bbox_collector);
         area_handler.load(&config).expect("Area handler failed to load CSV file");
