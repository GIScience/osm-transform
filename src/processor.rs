mod collect;
mod filter;
mod predicate;
mod info;
mod modify;
<<<<<<< HEAD
pub mod geotiff;
=======
mod interpolate;
>>>>>>> 8338d7d2

use std::collections::{BTreeMap, HashMap, HashSet};

use bit_vec::BitVec;
use osm_io::osm::model::element::Element;
use osm_io::osm::model::node::Node;
use osm_io::osm::model::relation::Relation;
use osm_io::osm::model::tag::Tag;
use osm_io::osm::model::way::Way;


const HIGHEST_NODE_ID: i64 = 50_000_000_000; //todo make configurable

pub fn format_element_id(element: &Element) -> String {
    match &element {
        Element::Node { node } => { format!("node#{}", node.id().to_string()) }
        Element::Way { way } => { format!("way#{}", way.id().to_string()) }
        Element::Relation { relation } => { format!("relation#{}", relation.id().to_string()) }
        Element::Sentinel => {"sentinel#!".to_string()}
    }
}
pub fn into_node_element(node: Node) -> Element { Element::Node {node} }
pub fn into_way_element(way: Way) -> Element { Element::Way { way } }
pub fn into_relation_element(relation: Relation) -> Element { Element::Relation { relation } }
pub fn into_vec_node_element(node: Node) -> Vec<Element> { vec![into_node_element(node)]}
pub fn into_vec_way_element(way: Way) -> Vec<Element> { vec![into_way_element(way)]}
pub fn into_vec_relation_element(relation: Relation) -> Vec<Element> { vec![into_relation_element(relation)]}
pub trait Processor {

    fn name(&self) -> String;

    fn handle_element(&mut self, element: Element) -> Vec<Element> {
        vec![element]
    }

    fn handle_and_flush_elements(&mut self, elements: Vec<Element>) -> Vec<Element> {
        let mut handeled = vec![];
        for element in elements {
            handeled.append(&mut self.handle_element(element));
        }
        handeled
    }

    fn add_result(&mut self, result: HandlerResult) -> HandlerResult {
        result
    }
}

pub(crate) struct OsmElementTypeSelection {
    pub node: bool,
    pub way: bool,
    pub relation: bool,
}
impl OsmElementTypeSelection {
    pub(crate) fn all() -> Self { Self { node: true, way: true, relation: true } }
    pub(crate) fn node_only() -> Self { Self { node: true, way: false, relation: false } }
    pub(crate) fn way_only() -> Self { Self { node: false, way: true, relation: false } }
    pub(crate) fn relation_only() -> Self { Self { node: false, way: false, relation: true } }
    pub(crate) fn none() -> Self { Self { node: false, way: false, relation: false } }
}


#[derive(Debug)]
pub struct HandlerResult {
    pub counts: BTreeMap<String, i32>,
    pub other: HashMap<String, String>,
    pub node_ids: BitVec,
}
impl HandlerResult {
    pub(crate) fn default() -> Self {
        Self::with_capacity(HIGHEST_NODE_ID as usize)
    }
    fn with_capacity(nbits: usize) -> Self {
        HandlerResult {
            counts: btreemap! {},
            other: hashmap! {},
            node_ids: BitVec::from_elem(nbits, false),
        }
    }
    pub fn to_string(&self) -> String {
        format!("HandlerResult:\n  {:?}\n  {:?}", &self.counts, &self.other)
    }
}


#[derive(Default)]
pub(crate) struct ProcessorChain {
    pub processors: Vec<Box<dyn Processor>>,
}
impl ProcessorChain {
    pub(crate) fn add(mut self, processor: impl Processor + Sized + 'static) -> ProcessorChain {
        self.processors.push(Box::new(processor));
        self
    }
    pub(crate) fn process(&mut self, element: Element) {
        log::trace!("######");
        log::trace!("###### Processing {}", format_element_id(&element));
        log::trace!("######");
        let mut elements = vec![element];
        let mut indent = "".to_string();
        for processor in &mut self.processors {
            if (elements.len() == 0) {
                log::trace!("{indent}Skipping processor chain, elements were filtered or buffered?");
                break
            }
            let mut new_collected = vec![];
            for inner_element in elements {
                log::trace!("{indent}Passing {} to processor {}", format_element_id(&inner_element), processor.name());
                let handled_elements = &mut processor.handle_element(inner_element);
                log::trace!("{indent}{} returned {} elements", processor.name(), handled_elements.len());
                new_collected.append(handled_elements);
            }
            log::trace!("{indent}{} returned {} elements in total", processor.name(), new_collected.len());
            elements = new_collected;
            indent += "    ";
        }
    }

    pub(crate) fn flush(&mut self, mut elements: Vec<Element>) {
        for processor in &mut self.processors {
            log::trace!("######");
            log::trace!("###### Flushing {} with {} elements flushed by upstream processors", processor.name(), elements.len());
            log::trace!("######");
            //todo find solution without clone. but flushing is done only once, so it's not THAT important
            let new_collected = processor.handle_and_flush_elements(elements.clone());
            if new_collected.len() > 0 {
                log::trace!("  {} returned {} flushed elements", processor.name(), new_collected.len())
            }
            elements = new_collected;
        }
    }
    pub(crate) fn collect_result(&mut self) -> HandlerResult {
        let mut result = HandlerResult::default();
        for processor in &mut self.processors {
            result = processor.add_result(result);
        }
        result
    }
}









#[cfg(test)]
pub(crate) mod tests {
    use std::ops::Add;
    use bit_vec::BitVec;
    use log4rs::append::Append;
    use osm_io::osm::model::coordinate::Coordinate;
    use osm_io::osm::model::element::Element;
    use osm_io::osm::model::node::Node;
    use osm_io::osm::model::relation::{Member, MemberData, Relation};
    use osm_io::osm::model::tag::Tag;
    use osm_io::osm::model::way::Way;
    use regex::Regex;
    use simple_logger::SimpleLogger;
    use crate::processor::*;
    use crate::processor::filter::*;
    use crate::processor::info::*;

    fn existing_tag() -> String { "EXISTING_TAG".to_string() }
    fn missing_tag() -> String { "MISSING_TAG".to_string() }
    pub enum MemberType { Node, Way, Relation }
    pub fn simple_node_element(id: i64, tags: Vec<(&str, &str)>) -> Element {
        let tags_obj = tags.iter().map(|(k, v)| Tag::new(k.to_string(), v.to_string())).collect();
        node_element(id, 1, Coordinate::new(1.0f64, 1.1f64), 1, 1, 1, "a".to_string(), true, tags_obj)
    }
    pub fn simple_way_element(id: i64, refs: Vec<i64>, tags: Vec<(&str, &str)>) -> Element {
        let tags_obj = tags.iter().map(|(k, v)| Tag::new(k.to_string(), v.to_string())).collect();
        way_element(id, 1, 1, 1, 1, "a_user".to_string(), true, refs, tags_obj)
    }
    pub fn simple_relation_element(id: i64, members: Vec<(MemberType, i64, &str)>, tags: Vec<(&str, &str)>) -> Element {
        let members_obj = members.iter().map(|(t, id, role)| {
            match t {
                MemberType::Node => { Member::Node { member: MemberData::new(id.clone(), role.to_string()) } }
                MemberType::Way => { Member::Way { member: MemberData::new(id.clone(), role.to_string()) } }
                MemberType::Relation => { Member::Relation { member: MemberData::new(id.clone(), role.to_string()) } }
            }
        }).collect();
        let tags_obj = tags.iter().map(|(k, v)| Tag::new(k.to_string(), v.to_string())).collect();
        relation_element(id, 1, 1, 1, 1, "a_user".to_string(), true, members_obj, tags_obj)
    }
    pub fn node_element(id: i64, version: i32, coordinate: Coordinate, timestamp: i64, changeset: i64, uid: i32, user: String, visible: bool, tags: Vec<Tag>) -> Element {
        Element::Node { node: Node::new(id, version, coordinate, timestamp, changeset, uid, user, visible, tags) }
    }
    pub fn way_element(id: i64, version: i32, timestamp: i64, changeset: i64, uid: i32, user: String, visible: bool, refs: Vec<i64>, tags: Vec<Tag>) -> Element {
        Element::Way { way: Way::new(id, version, timestamp, changeset, uid, user, visible, refs, tags) }
    }
    pub fn relation_element(id: i64, version: i32, timestamp: i64, changeset: i64, uid: i32, user: String, visible: bool, members: Vec<Member>, tags: Vec<Tag>) -> Element {
        Element::Relation { relation: Relation::new(id, version, timestamp, changeset, uid, user, visible, members, tags) }
    }
    pub fn copy_node_with_new_id(node: &Node, new_id: i64) -> Node {
        Node::new(new_id, node.version(), node.coordinate().clone(), node.timestamp(), node.changeset(), node.uid(), node.user().clone(), node.visible(), node.tags().clone())
    }

    ///Modify element and return same instance.
    #[derive(Debug, Default)]
    pub(crate) struct TestOnlyElementModifier;
    impl Processor for TestOnlyElementModifier {
        fn name(&self) -> String { "TestOnlyElementModifier".to_string() }
        fn handle_element(&mut self, element: Element) -> Vec<Element> {
            match element {
                Element::Node { mut node} => {
                    let id = node.id().clone();
                    let tags = node.tags_mut();
                    if id % 2 == 0 {
                        tags.push(Tag::new("added".to_string(), "yes".to_string()));
                    }
                    if let Some(tag_to_modify_pos) = tags.iter().position(|tag| tag.k() == "who"){
                        let tag_to_modify = tags.remove(tag_to_modify_pos);
                        tags.push(Tag::new(tag_to_modify.k().clone(), tag_to_modify.v().to_string().to_uppercase()));
                    }
                    vec![into_node_element(node)]
                }
                _ => vec![element]
            }
        }
    }

    ///Return a copy of the element, e.g. a different instance.
    #[derive(Debug, Default)]
    pub(crate) struct TestOnlyElementReplacer;
    impl Processor for TestOnlyElementReplacer {
        fn name(&self) -> String { "TestOnlyElementReplacer".to_string() }
        fn handle_element(&mut self, element: Element) -> Vec<Element> {
            match element {
                Element::Node { node} => {
                    if node.id() == 6 {
                        vec![
                            simple_node_element(66, vec![("who", "dimpfelmoser")])
                        ]
                    } else {
                        vec![into_node_element(node)]
                    }
                }
                _ => vec![element]
            }
        }
    }

    ///Remove an element / return empty vec.
    #[derive(Debug, Default)]
    pub(crate) struct TestOnlyElementFilter;
    impl Processor for TestOnlyElementFilter {
        fn name(&self) -> String { "TestOnlyElementFilter".to_string() }
        fn handle_element(&mut self, element: Element) -> Vec<Element> {
            match element {
                Element::Node { node } => {
                    if node.id() % 2 == 0 {
                        vec![]
                    } else {
                        vec![Element::Node {node}]
                    }
                }
                _ => vec![element]
            }
        }
    }

    ///Receive one element, return two of the same type.
    #[derive(Debug, Default)]
    pub(crate) struct TestOnlyElementAdder;
    impl Processor for TestOnlyElementAdder {
        fn name(&self) -> String { "TestOnlyElementAdder".to_string() }
        fn handle_element(&mut self, element: Element) -> Vec<Element> {
            match element {
                Element::Node { node } => {
                    let mut elements = vec![
                        Element::Node { node: copy_node_with_new_id(&node, node.id().clone().add(100))}
                    ];
                    elements.push(Element::Node{ node});
                    elements
                }
                _ => vec![element]
            }
        }
    }

    ///Receive one way, return a way and a new node for each ref of the way.
    #[derive(Debug, Default)]
    pub(crate) struct TestOnlyElementMixedAdder;
    impl Processor for TestOnlyElementMixedAdder {
        fn name(&self) -> String { "TestOnlyElementMixedAdder".to_string() }
        fn handle_element(&mut self, element: Element) -> Vec<Element> {
            match element {
                Element::Node { .. } => { vec![element] }
                Element::Way { way } => {
                    let mut elements: Vec<Element> = way.refs().iter().map(|id| simple_node_element(id.clone(), vec![("added", "by processor")])).collect();
                    elements.push(Element::Way { way });
                    elements
                }
                Element::Relation { .. } => { vec![element] }
                Element::Sentinel => { vec![] }
            }
        }
    }

    #[derive(Default, Debug)]
    pub(crate) struct TestOnlyElementBufferingDuplicatingEditingProcessor { //store received elements, when receiving the 5th, emit all 5 and start buffering again. flush: emit currently buffered. handling the elements (changing) happens before emitting
        nodes: Vec<Node>,
        ways: Vec<Way>,
        relations: Vec<Relation>,
    }
    impl TestOnlyElementBufferingDuplicatingEditingProcessor {
        fn handle_and_flush_nodes(&mut self) -> Vec<Element> {
            let mut handled_nodes = vec![];
            for node in &self.nodes {
                handled_nodes.extend(self.handle_node(node.clone()));
            }
            let mut flush_nodes = vec![];
            for node in handled_nodes {
                flush_nodes.push(Element::Node { node })
            }
            self.nodes.clear();
            flush_nodes
        }
        fn handle_and_flush_ways(&mut self) -> Vec<Element> {
            //TODO add the tricky part to also change, duplicate, etc. the buffered elements (at this point, elevation processor would do its job
            let result = self.ways.iter().map(|way| Element::Way { way: way.clone() }).collect();
            self.ways.clear();
            result
        }
        fn handle_and_flush_relations(&mut self) -> Vec<Element> {
            //TODO add the tricky part to also change, duplicate, etc. the buffered elements (at this point, elevation processor would do its job
            let result = self.relations.iter().map(|relation| Element::Relation { relation: relation.clone() }).collect();
            self.relations.clear();
            result
        }
        fn handle_node(&self, node: Node) -> Vec<Node> {
            //todo pass to configured fn/closure or something
            let mut node_clone = copy_node_with_new_id(&node, node.id().clone().add(100));
            node_clone.tags_mut().push(Tag::new("elevation".to_string(), "default-elevation".to_string()));
            vec![node, node_clone] //todo remove the clone, thats just an experiment
        }
    }
    impl Processor for TestOnlyElementBufferingDuplicatingEditingProcessor {
        // fn struct_name() -> &'static str { "TestOnlyElementBuffer" }
        fn name(&self) -> String { "TestOnlyElementBuffer".to_string() }
        fn handle_element(&mut self, element: Element) -> Vec<Element> {
            match element {
                Element::Node { node } => {
                    self.nodes.push(node);
                    if self.nodes.len() >= 3 {
                        return self.handle_and_flush_nodes();
                    }
                    vec![]
                }
                Element::Way { way } => {
                    self.ways.push(way);
                    if self.ways.len() >= 3 {
                        return self.handle_and_flush_ways();
                    }
                    vec![]
                }
                Element::Relation { relation } => {
                    self.relations.push(relation);
                    if self.relations.len() >= 3 {
                        return self.handle_and_flush_relations();
                    }
                    vec![]
                }
                Element::Sentinel => { vec![] }
            }
        }
        fn handle_and_flush_elements(&mut self, elements: Vec<Element>) -> Vec<Element> {
            for element in elements {
                match element {
                    Element::Node { node } => { self.nodes.push(node); }
                    Element::Way { way } => { self.ways.push(way); }
                    Element::Relation { relation } => { self.relations.push(relation); }
                    Element::Sentinel => {}
                }
            }
            let mut flushed = vec![];
            flushed.append(&mut self.handle_and_flush_nodes());
            flushed.append(&mut self.handle_and_flush_ways());
            flushed.append(&mut self.handle_and_flush_relations());
            flushed
        }
    }

    #[derive(Debug)]
    pub(crate) struct TestOnlyIdCollector {
        pub node_ids: BitVec,
        pub way_ids: BitVec,
        pub relation_ids: BitVec,
    }
    impl TestOnlyIdCollector {
        pub fn new(nbits: usize) -> Self {
            TestOnlyIdCollector {
                node_ids: BitVec::from_elem(nbits, false),
                way_ids: BitVec::from_elem(nbits, false),
                relation_ids: BitVec::from_elem(nbits, false),
            }
        }
    }
    impl Processor for TestOnlyIdCollector {
        fn name(&self) -> String { "TestOnlyIdCollector".to_string() }
        fn handle_element(&mut self, element: Element) -> Vec<Element> {
            match element {
                Element::Node { ref node } => { self.node_ids.set(node.id() as usize, true); }
                Element::Way { ref way } => { self.node_ids.set(way.id() as usize, true); }
                Element::Relation { ref relation } => { self.node_ids.set(relation.id() as usize, true); }
                Element::Sentinel => {}
            }
            vec![element]
        }
        fn add_result(&mut self, mut result: HandlerResult) -> HandlerResult {
            result.node_ids = self.node_ids.clone();
            result
        }
    }


    pub(crate) struct TestOnlyOrderRecorder {
        pub received_ids: Vec<String>,
        pub result_key: String,
    }
    impl TestOnlyOrderRecorder {
        pub fn new(result_key: &str) -> Self {
            Self {
                received_ids: vec![],
                result_key: result_key.to_string(),
            }
        }
    }
    impl Processor for TestOnlyOrderRecorder {
        fn name(&self) -> String { format!("TestOnlyOrderRecorder {}", self.result_key) }
        fn handle_element(&mut self, element: Element) -> Vec<Element> {
            self.received_ids.push(format_element_id(&element));
            vec![element]
        }
        fn add_result(&mut self, mut result: HandlerResult) -> HandlerResult {
            result.other.insert(format!("{}", self.name()), self.received_ids.join(", "));
            result
        }
    }


    #[test]
    /// Assert that it is possible to run a chain of processors.
    fn test_chain() {
        let mut processor_chain = ProcessorChain::default()
            .add(ElementCounter::new("initial"))
            .add(TestOnlyOrderRecorder::new("initial"))

            .add(TestOnlyIdCollector::new(10))

            .add(ElementPrinter::with_prefix("final: ".to_string()).with_node_ids(hashset! {8}))
            .add(TestOnlyOrderRecorder::new("final"))
            .add(ElementCounter::new("final"))
            ;
        processor_chain.process(simple_node_element(1, vec![("who", "kasper")]));
        processor_chain.process(simple_node_element(2, vec![("who", "seppl")]));
        processor_chain.process(simple_node_element(6, vec![("who", "hotzenplotz")]));
        processor_chain.process(simple_node_element(8, vec![("who", "großmutter")]));
        processor_chain.flush(vec![]);
        let result = processor_chain.collect_result();

        assert_eq!(&result.counts.get("nodes count initial").unwrap().clone(), &4,);
        assert_eq!(&result.counts.get("nodes count final").unwrap().clone(), &4);
        assert_eq!(&result.counts.get("relations count initial").unwrap().clone(), &0,);
        assert_eq!(&result.counts.get("relations count final").unwrap().clone(), &0,);
        assert_eq!(&result.counts.get("ways count initial").unwrap().clone(), &0,);
        assert_eq!(&result.counts.get("ways count final").unwrap().clone(), &0,);
        assert_eq!(&result.other.get("TestOnlyOrderRecorder initial").unwrap().clone(), "node#1, node#2, node#6, node#8");
        assert_eq!(&result.other.get("TestOnlyOrderRecorder final").unwrap().clone(), "node#1, node#2, node#6, node#8");
        assert!(&result.node_ids.get(1).unwrap());
        assert!(&result.node_ids.get(2).unwrap());
        assert!(&result.node_ids.get(6).unwrap());
        assert!(&result.node_ids.get(8).unwrap());
        assert!( ! &result.node_ids.get(3).unwrap());
    }

    #[test]
    /// Assert that it is possible to run the chain and let processors buffer elements:
    /// E.g. keeping received elements and postpone their handling until a specifig number of
    /// elements are collected. Then process the buffered elements in a batch and pass them
    /// to downstream processors.
    /// Assert that after the last element was pusehd into the pipeline, the elements that are
    /// still buffered will be flushed: handled and passed to downstream processors.
    /// The test uses TestOnlyElementBufferingDuplicatingEditingProcessor for this.
    fn test_chain_with_buffer() {
        SimpleLogger::new().init();
        let mut processor_chain = ProcessorChain::default()
            .add(ElementCounter::new("initial"))
            .add(TestOnlyOrderRecorder::new("initial"))

            .add(TestOnlyElementBufferingDuplicatingEditingProcessor::default())

            .add(ElementPrinter::with_prefix("final".to_string()).with_node_ids((1..=200).collect()))
            .add(TestOnlyOrderRecorder::new("final"))
            .add(ElementCounter::new("final"))
            ;

        processor_chain.process(simple_way_element(23, vec![1, 2, 8, 6], vec![("who", "kasper")]));
        processor_chain.process(simple_node_element(1, vec![("who", "kasper")]));
        processor_chain.process(simple_node_element(2, vec![("who", "seppl")]));
        processor_chain.process(simple_node_element(6, vec![("who", "hotzenplotz")]));
        processor_chain.process(simple_node_element(8, vec![("who", "großmutter")]));
        processor_chain.process(simple_relation_element(66, vec![(MemberType::Way, 23, "kasper&seppl brign großmutter to hotzenplotz")], vec![("who", "großmutter")]));
        processor_chain.flush(vec![]);
        let result = processor_chain.collect_result();

        assert_eq!(&result.counts.get("nodes count initial").unwrap().clone(), &4,);
        assert_eq!(&result.counts.get("nodes count final").unwrap().clone(), &8);
        assert_eq!(&result.counts.get("relations count initial").unwrap().clone(), &1,);
        assert_eq!(&result.counts.get("relations count final").unwrap().clone(), &1,);
        assert_eq!(&result.counts.get("ways count initial").unwrap().clone(), &1,);
        assert_eq!(&result.counts.get("ways count final").unwrap().clone(), &1,);
        assert_eq!(&result.other.get("TestOnlyOrderRecorder initial").unwrap().clone(), "way#23, node#1, node#2, node#6, node#8, relation#66");
        assert_eq!(&result.other.get("TestOnlyOrderRecorder final").unwrap().clone(), "node#1, node#101, node#2, node#102, node#6, node#106, node#8, node#108, way#23, relation#66");
    }

    #[test]
    /// Assert that it is possible to run the chain and let processors receive one element
    /// and add additional elements of a different type to the processing chain
    /// that are processed by downstream processors.
    /// The test uses TestOnlyElementMixedAdder for this.
    fn test_chain_with_mixed_element_adder() {
        SimpleLogger::new().init();
        let mut processor_chain = ProcessorChain::default()
            .add(ElementCounter::new("initial"))
            .add(TestOnlyOrderRecorder::new("initial"))

            .add(TestOnlyElementMixedAdder::default())

            .add(ElementPrinter::with_prefix("final".to_string()).with_node_ids((1..=200).collect()))
            .add(TestOnlyOrderRecorder::new("final"))
            .add(ElementCounter::new("final"))
            ;

        processor_chain.process(simple_way_element(22, vec![], vec![]));
        processor_chain.process(simple_way_element(23, vec![1, 2, 8, 6], vec![("way", "kasper-hotzenplotz")]));
        processor_chain.flush(vec![]);
        let result = processor_chain.collect_result();

        assert_eq!(&result.counts.get("nodes count initial").unwrap().clone(), &0,);
        assert_eq!(&result.counts.get("nodes count final").unwrap().clone(), &4);
        assert_eq!(&result.counts.get("relations count initial").unwrap().clone(), &0,);
        assert_eq!(&result.counts.get("relations count final").unwrap().clone(), &0,);
        assert_eq!(&result.counts.get("ways count initial").unwrap().clone(), &2,);
        assert_eq!(&result.counts.get("ways count final").unwrap().clone(), &2,);
        assert_eq!(&result.other.get("TestOnlyOrderRecorder initial").unwrap().clone(), "way#22, way#23");
        assert_eq!(&result.other.get("TestOnlyOrderRecorder final").unwrap().clone(), "way#22, node#1, node#2, node#8, node#6, way#23");
    }

    #[test]
    /// Assert that it is possible to run the chain and let processors receive one element
    /// and add additional elements of the same type to the processing chain
    /// that are processed by downstream processors.
    /// The test uses TestOnlyElementAdder for this.
    fn test_chain_with_element_adder() {
        SimpleLogger::new().init();
        let mut processor_chain = ProcessorChain::default()
            .add(ElementCounter::new("initial"))
            .add(TestOnlyOrderRecorder::new("initial"))

            .add(TestOnlyElementAdder::default())

            .add(ElementPrinter::with_prefix("final".to_string()).with_node_ids((1..=200).collect()))
            .add(TestOnlyOrderRecorder::new("final"))
            .add(ElementCounter::new("final"))
            ;

        processor_chain.process(simple_way_element(23, vec![1, 2, 8, 6], vec![("who", "kasper")]));
        processor_chain.process(simple_node_element(1, vec![("who", "kasper")]));
        processor_chain.process(simple_node_element(2, vec![("who", "seppl")]));
        processor_chain.process(simple_node_element(6, vec![("who", "hotzenplotz")]));
        processor_chain.process(simple_node_element(8, vec![("who", "großmutter")]));
        processor_chain.flush(vec![]);
        let result = processor_chain.collect_result();

        assert_eq!(&result.counts.get("nodes count initial").unwrap().clone(), &4,);
        assert_eq!(&result.counts.get("nodes count final").unwrap().clone(), &8);
        assert_eq!(&result.counts.get("relations count initial").unwrap().clone(), &0,);
        assert_eq!(&result.counts.get("relations count final").unwrap().clone(), &0,);
        assert_eq!(&result.counts.get("ways count initial").unwrap().clone(), &1,);
        assert_eq!(&result.counts.get("ways count final").unwrap().clone(), &1,);
        assert_eq!(&result.other.get("TestOnlyOrderRecorder initial").unwrap().clone(), "way#23, node#1, node#2, node#6, node#8");
        assert_eq!(&result.other.get("TestOnlyOrderRecorder final").unwrap().clone(), "way#23, node#101, node#1, node#102, node#2, node#106, node#6, node#108, node#8");
    }

    #[test]
    /// Assert that it is possible to run the chain and let processors permanently filter (remove) elements.
    /// The test uses TestOnlyElementFilter for this, which filters nodes with an even id.
    fn test_chain_with_element_filter() {
        SimpleLogger::new().init();
        let mut processor_chain = ProcessorChain::default()
            .add(ElementCounter::new("initial"))
            .add(TestOnlyOrderRecorder::new("initial"))

            .add(TestOnlyElementFilter::default())

            .add(ElementPrinter::with_prefix("final".to_string()).with_node_ids((1..=200).collect()))
            .add(TestOnlyOrderRecorder::new("final"))
            .add(ElementCounter::new("final"))
            ;

        processor_chain.process(simple_node_element(1, vec![("who", "kasper")]));
        processor_chain.process(simple_node_element(2, vec![("who", "seppl")]));
        processor_chain.process(simple_node_element(6, vec![("who", "hotzenplotz")]));
        processor_chain.process(simple_node_element(8, vec![("who", "großmutter")]));
        processor_chain.flush(vec![]);
        let result = processor_chain.collect_result();

        assert_eq!(&result.counts.get("nodes count initial").unwrap().clone(), &4,);
        assert_eq!(&result.counts.get("nodes count final").unwrap().clone(), &1);
        assert_eq!(&result.counts.get("relations count initial").unwrap().clone(), &0,);
        assert_eq!(&result.counts.get("relations count final").unwrap().clone(), &0,);
        assert_eq!(&result.counts.get("ways count initial").unwrap().clone(), &0,);
        assert_eq!(&result.counts.get("ways count final").unwrap().clone(), &0,);
        assert_eq!(&result.other.get("TestOnlyOrderRecorder initial").unwrap().clone(), "node#1, node#2, node#6, node#8");
        assert_eq!(&result.other.get("TestOnlyOrderRecorder final").unwrap().clone(), "node#1");
    }

    #[test]
    /// Assert that it is possible to run the chain and let processors return new instances,
    /// e.g. copies of received elements.
    /// The test uses TestOnlyElementReplacer for this, which replaces node#6 with a new instance.
    fn test_chain_with_element_replacer() {
        SimpleLogger::new().init();
        let mut processor_chain = ProcessorChain::default()
            .add(ElementCounter::new("initial"))
            .add(TestOnlyOrderRecorder::new("initial"))

            .add(TestOnlyElementReplacer::default())

            .add(ElementPrinter::with_prefix("final".to_string()).with_node_ids((1..=200).collect()))
            .add(TestOnlyOrderRecorder::new("final"))
            .add(ElementCounter::new("final"))
            ;

        processor_chain.process(simple_node_element(1, vec![("who", "kasper")]));
        processor_chain.process(simple_node_element(2, vec![("who", "seppl")]));
        processor_chain.process(simple_node_element(6, vec![("who", "hotzenplotz")]));
        processor_chain.process(simple_node_element(8, vec![("who", "großmutter")]));
        processor_chain.flush(vec![]);
        let result = processor_chain.collect_result();

        assert_eq!(&result.counts.get("nodes count initial").unwrap().clone(), &4,);
        assert_eq!(&result.counts.get("nodes count final").unwrap().clone(), &4);
        assert_eq!(&result.counts.get("relations count initial").unwrap().clone(), &0,);
        assert_eq!(&result.counts.get("relations count final").unwrap().clone(), &0,);
        assert_eq!(&result.counts.get("ways count initial").unwrap().clone(), &0,);
        assert_eq!(&result.counts.get("ways count final").unwrap().clone(), &0,);
        assert_eq!(&result.other.get("TestOnlyOrderRecorder initial").unwrap().clone(), "node#1, node#2, node#6, node#8");
        assert_eq!(&result.other.get("TestOnlyOrderRecorder final").unwrap().clone(), "node#1, node#2, node#66, node#8");
    }

    #[test]
    /// Assert that it is possible to run the chain and let processors modify received instances,
    /// e.g. without cloning.
    /// The test uses
    /// - TestOnlyElementModifier, which adds a tag "added"="yes" to nodes with even id and
    /// - TagKeyBasedOsmElementsFilter, which only accepts elements with this tag.
    /// The TestOnlyElementModifier also changes values of tags "who" to upper case,
    /// which is not explicitly asserted.
    fn test_chain_with_element_modifier() {
        SimpleLogger::new().init();
        let mut processor_chain = ProcessorChain::default()
            .add(ElementCounter::new("initial"))
            .add(TestOnlyOrderRecorder::new("initial"))

            .add(TestOnlyElementModifier::default())
            .add(TagKeyBasedOsmElementsFilter::new(OsmElementTypeSelection::node_only(), vec!["added".to_string()], FilterType::AcceptMatching))

            .add(ElementPrinter::with_prefix("final".to_string()).with_node_ids((1..=200).collect()))
            .add(TestOnlyOrderRecorder::new("final"))
            .add(ElementCounter::new("final"))
            ;

        processor_chain.process(simple_node_element(1, vec![("who", "kasper")]));
        processor_chain.process(simple_node_element(2, vec![("who", "seppl")]));
        processor_chain.process(simple_node_element(6, vec![("who", "hotzenplotz")]));
        processor_chain.process(simple_node_element(8, vec![("who", "großmutter")]));
        processor_chain.flush(vec![]);
        let result = processor_chain.collect_result();

        assert_eq!(&result.counts.get("nodes count initial").unwrap().clone(), &4,);
        //kasper with odd id was not modified and later filtered:
        assert_eq!(&result.counts.get("nodes count final").unwrap().clone(), &3);
        assert_eq!(&result.counts.get("relations count initial").unwrap().clone(), &0,);
        assert_eq!(&result.counts.get("relations count final").unwrap().clone(), &0,);
        assert_eq!(&result.counts.get("ways count initial").unwrap().clone(), &0,);
        assert_eq!(&result.counts.get("ways count final").unwrap().clone(), &0,);
        assert_eq!(&result.other.get("TestOnlyOrderRecorder initial").unwrap().clone(), "node#1, node#2, node#6, node#8");
        assert_eq!(&result.other.get("TestOnlyOrderRecorder final").unwrap().clone(), "node#2, node#6, node#8");
    }







    #[test]
    fn handler_chain() {
        SimpleLogger::new().init();
        let chain = ProcessorChain::default()
            .add(ElementCounter::new("initial"))
            .add(TagValueBasedOsmElementsFilter::new(
                OsmElementTypeSelection::node_only(),
                existing_tag(),
                Regex::new(".*p.*").unwrap(),
                FilterType::AcceptMatching))
            .add(TagValueBasedOsmElementsFilter::new(
                OsmElementTypeSelection::node_only(),
                existing_tag(),
                Regex::new(".*z.*").unwrap(),
                FilterType::RemoveMatching))
            .add(ElementCounter::new("final"))
            .add(TestOnlyIdCollector::new(100));

        handle_test_nodes_and_verify_result(chain);
    }

    #[test]
    fn handler_chain_with_node_id_filter() {
        SimpleLogger::new().init();
        let mut node_ids = BitVec::from_elem(10usize, false);
        node_ids.set(1usize, true);
        node_ids.set(2usize, true);
        let chain = ProcessorChain::default()
            .add(ElementCounter::new("initial"))
            .add(NodeIdFilter { node_ids: node_ids.clone() })
            .add(ElementCounter::new("final"))
            .add(TestOnlyIdCollector::new(100));

        handle_test_nodes_and_verify_result(chain);
    }

    fn handle_test_nodes_and_verify_result(mut handler_chain: ProcessorChain) {
        handler_chain.process(simple_node_element(1, vec![(existing_tag().as_str(), "kasper")]));
        handler_chain.process(simple_node_element(2, vec![(existing_tag().as_str(), "seppl")]));
        handler_chain.process(simple_node_element(3, vec![(existing_tag().as_str(), "hotzenplotz")]));
        handler_chain.process(simple_node_element(4, vec![(existing_tag().as_str(), "großmutter")]));

        handler_chain.flush(vec![]);
        let result = handler_chain.collect_result();

        assert_eq!(&result.counts.get("nodes count initial").unwrap().clone(), &4,);
        assert_eq!(&result.counts.get("nodes count final").unwrap().clone(), &2);
        assert_eq!(result.node_ids[0], false);
        assert_eq!(result.node_ids[1], true);
        assert_eq!(result.node_ids[2], true);
        assert_eq!(result.node_ids[3], false);
        assert_eq!(result.node_ids[4], false);
    }
}<|MERGE_RESOLUTION|>--- conflicted
+++ resolved
@@ -3,11 +3,8 @@
 mod predicate;
 mod info;
 mod modify;
-<<<<<<< HEAD
 pub mod geotiff;
-=======
 mod interpolate;
->>>>>>> 8338d7d2
 
 use std::collections::{BTreeMap, HashMap, HashSet};
 
