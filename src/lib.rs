pub mod conf;
pub mod io;
pub mod area;
pub mod handler;
pub mod output;

use std::process::exit;
use benchmark_rs::stopwatch::StopWatch;
use log::LevelFilter;
use crate::io::process_with_handler;
use conf::Config;
use area::AreaHandler;
use io::process_file;
use osm_io::osm::model::node::Node;
use osm_io::osm::model::relation::Relation;
use osm_io::osm::model::way::Way;
use crate::output::OutputHandler;

pub fn run(config: &Config) {

    let mut output_handler = OutputHandler::new(config);
    output_handler.init();
    let mut handler_chain = AreaHandler::new(output_handler);
    log::info!("Reading area mapping CSV");
    let mut stopwatch = StopWatch::new();
    stopwatch.start();
    handler_chain.load(&config).expect("Area handler failed to load CSV file");
    log::info!("Loaded: {} areas", handler_chain.mapping.id.len());
    log::info!("Finished reading area mapping, time: {}", stopwatch);
    stopwatch.reset();
    stopwatch.start();
    log::info!("Mapping nodes in PBF file");
    let _ = process_with_handler(config, &mut handler_chain).expect("Area handler failed");
    log::info!("Finished mapping, time: {}", stopwatch);

    // process_file().expect("did not work");

    // read pbf, filter node ids belonging to ways -> node_ids, extract bbox, maxId (gefilterte)
    // reader(config, filter, bbox_extracotr, max_id_extractor);

    // let mut bbox_collector = BboxCollector{next: None, min_lat: 0f64, min_lon: 0f64, max_lat: 0f64, max_lon: 0f64};
    // let mut filter = Filter{next: &bbox_collector, node_ids: Vec::new(), way_ids: Vec::new()};
    // process_with_handler(config, filter);

    // download geotiffs for bbox
    // geo_tiff_downloader(config, bbox_extractor);

    // read pbf, nodes: handle notes to keep
    //                      remove tags
    //                      if elevation: add ele tag
    //                      if interpolation & elevation: add node_id:coordinates
    //                      if country: add country tag
    //                      write node to node pbf file nodes1
    // reader(config, filter, remove_tags, elevation_handler, interpolation_handler, country_handler, output_handler)

    //            ways:
    //                    remove tags
    //                    if interpolation: interpolate: create new nodes an add to nodes1
    //                    write way to ways
    //             relations:
    //                  remove tags
    //                  write
    //  if interpolated : merge files
}

<<<<<<< HEAD
#[derive(Default)]
pub struct HandlerResult {
    pub bbox_min_lat: f64,
    pub bbox_min_lon: f64,
    pub bbox_max_lat: f64,
    pub bbox_max_lon: f64,
}

trait Handler {
    fn handle_node(&mut self, node: &Node) {
        self.handle_node_next(node)
    }

    fn handle_node_next(&mut self, node: &Node) {
        if let Some(next) = &mut self.get_next() {
            next.handle_node(node)
        }
    }

    fn handle_way(&mut self, way: &Way) {
        self.handle_way_next(way)
    }

    fn handle_way_next(&mut self, way: &Way) {
        if let Some(next) = &mut self.get_next() {
            next.handle_way(way)
        }
    }

    fn handle_relation(&mut self, relation: &Relation) {
        self.handle_relation_next(relation)
    }

    fn handle_relation_next(&mut self, relation: &Relation) {
        if let Some(next) = &mut self.get_next() {
            next.handle_relation(relation)
        }
    }

    fn get_next(&mut self) -> &mut Option<Box<dyn Handler>>;

    fn get_results(&mut self, res: &mut HandlerResult) {
        self.get_results_next(res);
    }

    fn get_results_next(&mut self, res: &mut HandlerResult) {
        if let Some(next) = &mut self.get_next() {
            next.get_results(res);
        }
    }
}

pub fn into_next(handler: impl Handler + Sized + 'static) -> Option<Box<dyn Handler>> {
    Some(Box::new(handler))
}

#[derive(Default)]
struct Filter {
    pub next: Option<Box<dyn Handler>>,
    pub node_ids: Vec<i64>,
    pub way_ids: Vec<i64>,
}

impl Filter {
    pub fn new(next: impl Handler + 'static) -> Self {
        Self {
            next: into_next(next),
            node_ids: vec![],
            way_ids: vec![],
        }
    }
}
impl Handler for Filter {
    fn handle_node(&mut self, node: &Node) {
        self.node_ids.push(node.id());
        if let Some(next) = &mut self.get_next() {
            next.handle_node(node);
        }
    }

    fn get_next(&mut self) -> &mut Option<Box<dyn Handler>> {
        return &mut self.next;
    }
}

struct BboxCollector {
    pub next: Option<Box<dyn Handler>>,
    pub min_lat: f64,
    pub min_lon: f64,
    pub max_lat: f64,
    pub max_lon: f64,
}
impl Default for BboxCollector {
    fn default() -> Self {
        Self {
            next: None,
            min_lat: f64::MAX,
            min_lon: f64::MAX,
            max_lat: f64::MIN,
            max_lon: f64::MIN,
        }
    }
}

impl BboxCollector {
    pub fn new(next: impl Handler + 'static) -> Self {
        Self {
            next: into_next(next),
            min_lat: 0.0,
            min_lon: 0.0,
            max_lat: 0.0,
            max_lon: 0.0,
        }
    }

    fn set_min_lat(&mut self, val: f64) {
        self.min_lat = val;
    }
}
impl Handler for BboxCollector {
    fn handle_node(&mut self, node: &Node) {
        if &self.min_lat == &0.0 {
            // self.set_min_lat(node.coordinate().lat());
            self.min_lat = node.coordinate().lat();
        }
        if &self.min_lon == &0.0 {
            self.min_lon = node.coordinate().lon()
        }

        if node.coordinate().lat() < self.min_lat {
            // self.set_min_lat(node.coordinate().lat());
            self.min_lat = node.coordinate().lat();
        }
        if node.coordinate().lon() < self.min_lon {
            self.min_lon = node.coordinate().lon()
        }

        if node.coordinate().lat() > self.max_lat {
            self.max_lat = node.coordinate().lat()
        }
        if node.coordinate().lon() > self.max_lon {
            self.max_lon = node.coordinate().lon()
        }
        self.handle_node_next(node);
    }

    fn get_next(&mut self) -> &mut Option<Box<dyn Handler>> {
        return &mut self.next;
    }

    fn get_results(&mut self, res: &mut HandlerResult) {
        res.bbox_max_lon = self.max_lon;
        res.bbox_min_lon = self.min_lon;
        res.bbox_max_lat = self.max_lat;
        res.bbox_min_lat = self.min_lat;
        self.get_results_next(res);
    }
}
=======
>>>>>>> 87500f9e

#[cfg(test)]
mod tests {
    use super::*;

    #[test]
    fn test_hello() {}
}<|MERGE_RESOLUTION|>--- conflicted
+++ resolved
@@ -63,167 +63,6 @@
     //  if interpolated : merge files
 }
 
-<<<<<<< HEAD
-#[derive(Default)]
-pub struct HandlerResult {
-    pub bbox_min_lat: f64,
-    pub bbox_min_lon: f64,
-    pub bbox_max_lat: f64,
-    pub bbox_max_lon: f64,
-}
-
-trait Handler {
-    fn handle_node(&mut self, node: &Node) {
-        self.handle_node_next(node)
-    }
-
-    fn handle_node_next(&mut self, node: &Node) {
-        if let Some(next) = &mut self.get_next() {
-            next.handle_node(node)
-        }
-    }
-
-    fn handle_way(&mut self, way: &Way) {
-        self.handle_way_next(way)
-    }
-
-    fn handle_way_next(&mut self, way: &Way) {
-        if let Some(next) = &mut self.get_next() {
-            next.handle_way(way)
-        }
-    }
-
-    fn handle_relation(&mut self, relation: &Relation) {
-        self.handle_relation_next(relation)
-    }
-
-    fn handle_relation_next(&mut self, relation: &Relation) {
-        if let Some(next) = &mut self.get_next() {
-            next.handle_relation(relation)
-        }
-    }
-
-    fn get_next(&mut self) -> &mut Option<Box<dyn Handler>>;
-
-    fn get_results(&mut self, res: &mut HandlerResult) {
-        self.get_results_next(res);
-    }
-
-    fn get_results_next(&mut self, res: &mut HandlerResult) {
-        if let Some(next) = &mut self.get_next() {
-            next.get_results(res);
-        }
-    }
-}
-
-pub fn into_next(handler: impl Handler + Sized + 'static) -> Option<Box<dyn Handler>> {
-    Some(Box::new(handler))
-}
-
-#[derive(Default)]
-struct Filter {
-    pub next: Option<Box<dyn Handler>>,
-    pub node_ids: Vec<i64>,
-    pub way_ids: Vec<i64>,
-}
-
-impl Filter {
-    pub fn new(next: impl Handler + 'static) -> Self {
-        Self {
-            next: into_next(next),
-            node_ids: vec![],
-            way_ids: vec![],
-        }
-    }
-}
-impl Handler for Filter {
-    fn handle_node(&mut self, node: &Node) {
-        self.node_ids.push(node.id());
-        if let Some(next) = &mut self.get_next() {
-            next.handle_node(node);
-        }
-    }
-
-    fn get_next(&mut self) -> &mut Option<Box<dyn Handler>> {
-        return &mut self.next;
-    }
-}
-
-struct BboxCollector {
-    pub next: Option<Box<dyn Handler>>,
-    pub min_lat: f64,
-    pub min_lon: f64,
-    pub max_lat: f64,
-    pub max_lon: f64,
-}
-impl Default for BboxCollector {
-    fn default() -> Self {
-        Self {
-            next: None,
-            min_lat: f64::MAX,
-            min_lon: f64::MAX,
-            max_lat: f64::MIN,
-            max_lon: f64::MIN,
-        }
-    }
-}
-
-impl BboxCollector {
-    pub fn new(next: impl Handler + 'static) -> Self {
-        Self {
-            next: into_next(next),
-            min_lat: 0.0,
-            min_lon: 0.0,
-            max_lat: 0.0,
-            max_lon: 0.0,
-        }
-    }
-
-    fn set_min_lat(&mut self, val: f64) {
-        self.min_lat = val;
-    }
-}
-impl Handler for BboxCollector {
-    fn handle_node(&mut self, node: &Node) {
-        if &self.min_lat == &0.0 {
-            // self.set_min_lat(node.coordinate().lat());
-            self.min_lat = node.coordinate().lat();
-        }
-        if &self.min_lon == &0.0 {
-            self.min_lon = node.coordinate().lon()
-        }
-
-        if node.coordinate().lat() < self.min_lat {
-            // self.set_min_lat(node.coordinate().lat());
-            self.min_lat = node.coordinate().lat();
-        }
-        if node.coordinate().lon() < self.min_lon {
-            self.min_lon = node.coordinate().lon()
-        }
-
-        if node.coordinate().lat() > self.max_lat {
-            self.max_lat = node.coordinate().lat()
-        }
-        if node.coordinate().lon() > self.max_lon {
-            self.max_lon = node.coordinate().lon()
-        }
-        self.handle_node_next(node);
-    }
-
-    fn get_next(&mut self) -> &mut Option<Box<dyn Handler>> {
-        return &mut self.next;
-    }
-
-    fn get_results(&mut self, res: &mut HandlerResult) {
-        res.bbox_max_lon = self.max_lon;
-        res.bbox_min_lon = self.min_lon;
-        res.bbox_max_lat = self.max_lat;
-        res.bbox_min_lat = self.min_lat;
-        self.get_results_next(res);
-    }
-}
-=======
->>>>>>> 87500f9e
 
 #[cfg(test)]
 mod tests {
